--- conflicted
+++ resolved
@@ -26,14 +26,9 @@
 }));
 
 app.use(cors({
-<<<<<<< HEAD
-  origin: process.env.CORS_ORIGIN || ['http://localhost:5176', 'https://credion-1.onrender.com'],
-  credentials: true
-=======
   origin: process.env.CORS_ORIGIN || 'http://localhost:5173',
   credentials: true,
   exposedHeaders: ['Content-Disposition']
->>>>>>> 851fab16
 }));
 
 app.use(morgan('dev'));
@@ -55,7 +50,11 @@
 // Static files
 app.use(express.static(path.join(__dirname, '../public')));
 
-// API Routes
+// View engine setup
+app.set('view engine', 'ejs');
+app.set('views', path.join(__dirname, '../views'));
+
+// Routes
 app.get('/', (req, res) => {
   res.json({ 
     message: 'Credion API Server',
@@ -413,8 +412,8 @@
       return res.redirect('/auth/login');
     }
     
-    res.json({ 
-      message: 'Payment method page data',
+    res.render('card-details', { 
+      title: 'Add Payment Method - Credion',
       userId: user.userId,
       userEmail: user.email,
       firstName: user.firstName,
@@ -445,8 +444,8 @@
       return res.redirect('/auth/login');
     }
     
-    res.json({ 
-      message: 'Payment methods page data',
+    res.render('payment-methods', { 
+      title: 'Payment Methods - Credion',
       userId: user.userId,
       userEmail: user.email,
       firstName: user.firstName,
@@ -477,8 +476,8 @@
       return res.redirect('/auth/login');
     }
     
-    res.json({ 
-      message: 'Search page data',
+    res.render('search', { 
+      title: 'Search - Credion',
       user: {
         userId: user.userId,
         firstName: user.firstName,
@@ -501,14 +500,6 @@
 const apiRoutes = require('./routes/api.routes');
 app.use('/api', apiRoutes);
 
-<<<<<<< HEAD
-// 404 handler
-app.use((req, res) => {
-  res.status(404).json({ 
-    error: 'Not Found',
-    message: 'API endpoint not found',
-    path: req.path
-=======
 // Health check endpoint
 app.get('/health', (req, res) => {
   res.status(200).json({ 
@@ -587,7 +578,6 @@
   res.status(404).json({ 
     error: 'NOT_FOUND',
     message: 'API endpoint not found' 
->>>>>>> 851fab16
   });
 });
 
@@ -601,21 +591,12 @@
 });
 
 // Start server
-app.listen(PORT, '0.0.0.0', async () => {
-  console.log(`🚀 Credion server is running on http://0.0.0.0:${PORT}`);
+app.listen(PORT, async () => {
+  console.log(`🚀 Credion server is running on http://localhost:${PORT}`);
   console.log(`📝 Environment: ${process.env.NODE_ENV || 'development'}`);
-  console.log(`🔧 PORT from environment: ${process.env.PORT}`);
-  console.log(`🔧 DB_HOST: ${process.env.DB_HOST}`);
-  console.log(`🔧 DB_PORT: ${process.env.DB_PORT}`);
-  console.log(`🔧 DB_NAME: ${process.env.DB_NAME}`);
   
-  // Test database connection (optional)
-  try {
-    await testConnection();
-  } catch (error) {
-    console.log('⚠️  Database connection failed, but server will continue running');
-    console.log('💡 Set up database environment variables to enable database features');
-  }
+  // Test database connection
+  await testConnection();
 });
 
 module.exports = app;
