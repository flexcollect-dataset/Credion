{
  "name": "credion-backend",
  "version": "1.0.0",
  "description": "Credion Backend API",
  "main": "app.js",
  "scripts": {
    "start": "node app.js",
    "dev": "nodemon app.js",
    "test": "echo \"Error: no test specified\" && exit 1"
  },
  "dependencies": {
    "@stripe/react-stripe-js": "^5.2.0",
    "@stripe/stripe-js": "^8.1.0",
    "axios": "^1.12.2",
    "bcryptjs": "^2.4.3",
    "cors": "^2.8.5",
    "dotenv": "^16.3.1",
<<<<<<< HEAD
    "ejs": "^3.1.9",
=======
    "ejs": "^3.1.10",
>>>>>>> 851fab16
    "express": "^4.18.2",
    "express-session": "^1.17.3",
    "express-validator": "^7.0.1",
    "handlebars": "^4.7.8",
    "helmet": "^7.1.0",
    "jsonwebtoken": "^9.0.2",
    "morgan": "^1.10.0",
    "pg": "^8.11.3",
    "pg-hstore": "^2.3.4",
    "puppeteer": "^24.26.0",
    "sequelize": "^6.35.0",
    "stripe": "^14.5.0"
  },
  "devDependencies": {
    "nodemon": "^3.0.1"
  },
  "keywords": [
    "credion",
    "backend",
    "api"
  ],
  "author": "Credion Team",
  "license": "ISC"
}<|MERGE_RESOLUTION|>--- conflicted
+++ resolved
@@ -15,11 +15,7 @@
     "bcryptjs": "^2.4.3",
     "cors": "^2.8.5",
     "dotenv": "^16.3.1",
-<<<<<<< HEAD
-    "ejs": "^3.1.9",
-=======
     "ejs": "^3.1.10",
->>>>>>> 851fab16
     "express": "^4.18.2",
     "express-session": "^1.17.3",
     "express-validator": "^7.0.1",
