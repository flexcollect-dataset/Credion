{
  "name": "credion-website",
  "private": true,
  "version": "0.0.0",
  "type": "module",
  "scripts": {
    "dev": "npx serve -s dist -l $PORT --single",
    "build": "tsc && vite build",
    "start": "npx serve -s dist -l $PORT --single",
    "lint": "eslint . --ext ts,tsx --report-unused-disable-directives --max-warnings 0",
    "preview": "vite preview"
  },
  "dependencies": {
    "@stripe/react-stripe-js": "^5.2.0",
    "@stripe/stripe-js": "^8.1.0",
    "lucide-react": "^0.294.0",
    "react": "^18.2.0",
    "react-dom": "^18.2.0",
<<<<<<< HEAD
    "react-router-dom": "^6.20.1",
    "lucide-react": "^0.294.0",
    "serve": "^14.2.1"
=======
    "react-router-dom": "^6.20.1"
>>>>>>> 851fab16
  },
  "devDependencies": {
    "@types/react": "^18.2.37",
    "@types/react-dom": "^18.2.15",
    "@typescript-eslint/eslint-plugin": "^6.10.0",
    "@typescript-eslint/parser": "^6.10.0",
    "@vitejs/plugin-react": "^4.1.1",
    "autoprefixer": "^10.4.16",
    "eslint": "^8.53.0",
    "eslint-plugin-react-hooks": "^4.6.0",
    "eslint-plugin-react-refresh": "^0.4.4",
    "postcss": "^8.4.31",
    "tailwindcss": "^3.3.5",
    "typescript": "^5.2.2",
    "vite": "^4.5.0"
  }
}<|MERGE_RESOLUTION|>--- conflicted
+++ resolved
@@ -4,9 +4,8 @@
   "version": "0.0.0",
   "type": "module",
   "scripts": {
-    "dev": "npx serve -s dist -l $PORT --single",
+    "dev": "vite",
     "build": "tsc && vite build",
-    "start": "npx serve -s dist -l $PORT --single",
     "lint": "eslint . --ext ts,tsx --report-unused-disable-directives --max-warnings 0",
     "preview": "vite preview"
   },
@@ -16,13 +15,7 @@
     "lucide-react": "^0.294.0",
     "react": "^18.2.0",
     "react-dom": "^18.2.0",
-<<<<<<< HEAD
-    "react-router-dom": "^6.20.1",
-    "lucide-react": "^0.294.0",
-    "serve": "^14.2.1"
-=======
     "react-router-dom": "^6.20.1"
->>>>>>> 851fab16
   },
   "devDependencies": {
     "@types/react": "^18.2.37",
